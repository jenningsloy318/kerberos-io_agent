--- conflicted
+++ resolved
@@ -242,7 +242,6 @@
 					// Running...
 					log.Log.Info("capture.main.HandleRecordStream(continuous): recording started")
 
-<<<<<<< HEAD
 					// Get width and height from the camera.
 					width := configuration.Config.Capture.IPCamera.Width
 					height := configuration.Config.Capture.IPCamera.Height
@@ -266,28 +265,6 @@
 						audioTrack = mp4Video.AddAudioTrack("AAC")
 					} else if audioCodec == "PCM_MULAW" {
 						log.Log.Debug("capture.main.HandleRecordStream(continuous): no AAC audio codec detected, skipping audio track.")
-=======
-					file, err = os.Create(fullName)
-					if err == nil {
-						//cws = newCacheWriterSeeker(4096)
-						myMuxer, _ = mp4.CreateMp4Muxer(file)
-						// We choose between H264 and H265
-						width := configuration.Config.Capture.IPCamera.Width
-						height := configuration.Config.Capture.IPCamera.Height
-						widthOption := mp4.WithVideoWidth(uint32(width))
-						heightOption := mp4.WithVideoHeight(uint32(height))
-						if pkt.Codec == "H264" {
-							videoTrack = myMuxer.AddVideoTrack(mp4.MP4_CODEC_H264, widthOption, heightOption)
-						} else if pkt.Codec == "H265" {
-							videoTrack = myMuxer.AddVideoTrack(mp4.MP4_CODEC_H265, widthOption, heightOption)
-						}
-						// For an MP4 container, AAC is the only audio codec supported.
-						if audioCodec == "AAC" {
-							audioTrack = myMuxer.AddAudioTrack(mp4.MP4_CODEC_AAC)
-						}
-					} else {
-						log.Log.Error("capture.main.HandleRecordStream(continuous): " + err.Error())
->>>>>>> 3fbf59c6
 					}
 
 					pts := convertPTS(pkt.TimeLegacy)
@@ -450,13 +427,6 @@
 				} else if audioCodec == "PCM_MULAW" {
 					log.Log.Debug("capture.main.HandleRecordStream(continuous): no AAC audio codec detected, skipping audio track.")
 				}
-<<<<<<< HEAD
-=======
-				// For an MP4 container, AAC is the only audio codec supported.
-				if audioCodec == "AAC" {
-					audioTrack = myMuxer.AddAudioTrack(mp4.MP4_CODEC_AAC)
-				}
->>>>>>> 3fbf59c6
 
 				start := false
 
