--- conflicted
+++ resolved
@@ -278,32 +278,6 @@
 				cameraConnected = "false"
 			}
 
-<<<<<<< HEAD
-				// Get some system information
-				// like the uptime, hostname, memory usage, etc.
-				system, _ := GetSystemInfo()
-
-				// We will formated the uptime to a human readable format
-				// this will be used on Kerberos Hub: Uptime -> 1 day and 2 hours.
-				uptimeFormatted := uptimeStart.Format("2006-01-02 15:04:05")
-				uptimeString := carbon.Parse(uptimeFormatted).DiffForHumans()
-				uptimeString = strings.ReplaceAll(uptimeString, "ago", "")
-
-				// Do the same for boottime
-				bootTimeFormatted := time.Unix(int64(system.BootTime), 0).Format("2006-01-02 15:04:05")
-				boottimeString := carbon.Parse(bootTimeFormatted).DiffForHumans()
-				boottimeString = strings.ReplaceAll(boottimeString, "ago", "")
-
-				// We'll check which mode is enabled for the camera.
-				onvifEnabled := "false"
-				onvifZoom := "false"
-				onvifPanTilt := "false"
-				onvifVersion := "unknown"
-
-				if config.Capture.IPCamera.ONVIFXAddr != "" {
-					cameraConfiguration := configuration.Config.Capture.IPCamera
-					device, err := onvif.ConnectToOnvifDevice(&cameraConfiguration)
-=======
 			hasBackChannel := "false"
 			if communication.HasBackChannel {
 				hasBackChannel = "true"
@@ -331,7 +305,6 @@
 				device, err := onvif.ConnectToOnvifDevice(&cameraConfiguration)
 				if err == nil {
 					configurations, err := onvif.GetPTZConfigurationsFromDevice(device)
->>>>>>> e74facfb
 					if err == nil {
 						onvifEnabled = "true"
 						_, canZoom, canPanTilt := onvif.GetPTZFunctionsFromDevice(configurations)
@@ -358,14 +331,9 @@
 							}
 							onvifPresetsList = []byte("[]")
 						}
-<<<<<<< HEAD
-						// Get the ONVIF version from the device.
-						onvifVersion, err = onvif.GetONVIFVersionFromDevice(device)
-=======
 					} else {
 						log.Log.Error("HandleHeartBeat: error while getting PTZ configurations: " + err.Error())
 						onvifPresetsList = []byte("[]")
->>>>>>> e74facfb
 					}
 				} else {
 					log.Log.Error("HandleHeartBeat: error while connecting to ONVIF device: " + err.Error())
@@ -416,12 +384,8 @@
 						"onvif" : "%s",
 						"onvif_zoom" : "%s",
 						"onvif_pantilt" : "%s",
-<<<<<<< HEAD
-						"onvif_version" : "%s",
-=======
 						"onvif_presets": "%s",
 						"onvif_presets_list": %s,
->>>>>>> e74facfb
 						"cameraConnected": "%s",
 						"hasBackChannel": "%s",
 						"numberoffiles" : "33",
@@ -430,11 +394,7 @@
 						"docker" : true,
 						"kios" : false,
 						"raspberrypi" : false
-<<<<<<< HEAD
-					}`, config.Key, system.Version, system.CPUId, username, key, name, isEnterprise, system.Hostname, system.Architecture, system.TotalMemory, system.UsedMemory, system.FreeMemory, system.ProcessUsedMemory, macs, ips, "0", "0", "0", uptimeString, boottimeString, config.HubSite, onvifEnabled, onvifZoom, onvifPanTilt, onvifVersion, cameraConnected)
-=======
 					}`, config.Key, system.Version, system.CPUId, username, key, name, isEnterprise, system.Hostname, system.Architecture, system.TotalMemory, system.UsedMemory, system.FreeMemory, system.ProcessUsedMemory, macs, ips, "0", "0", "0", uptimeString, boottimeString, config.HubSite, onvifEnabled, onvifZoom, onvifPanTilt, onvifPresets, onvifPresetsList, cameraConnected, hasBackChannel)
->>>>>>> e74facfb
 
 				var jsonStr = []byte(object)
 				buffy := bytes.NewBuffer(jsonStr)
