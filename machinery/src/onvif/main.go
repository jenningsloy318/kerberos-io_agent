package onvif

import (
	"bytes"
	"encoding/json"
	"encoding/xml"
	"errors"
	"fmt"
	"io"
	"io/ioutil"
	"strconv"
	"strings"
	"time"

	"github.com/gin-gonic/gin"
	"github.com/kerberos-io/agent/machinery/src/log"
	"github.com/kerberos-io/agent/machinery/src/models"
	"github.com/kerberos-io/onvif/media"

	"github.com/kerberos-io/onvif"
	dev "github.com/kerberos-io/onvif/device"
	"github.com/kerberos-io/onvif/ptz"
	xsd "github.com/kerberos-io/onvif/xsd/onvif"
)

func HandleONVIFActions(configuration *models.Configuration, communication *models.Communication) {
	log.Log.Debug("HandleONVIFActions: started")

	for onvifAction := range communication.HandleONVIF {

		// First we'll get the desired PTZ action from the payload
		// We need to know if we need to move left, right, up, down, zoom in, zoom out, center.
		var ptzAction models.OnvifActionPTZ
		b, _ := json.Marshal(onvifAction.Payload)
		json.Unmarshal(b, &ptzAction)

		// Connect to Onvif device
		cameraConfiguration := configuration.Config.Capture.IPCamera
		device, err := ConnectToOnvifDevice(&cameraConfiguration)
		if err == nil {

			// Get token from the first profile
			token, err := GetTokenFromProfile(device, 0)
			if err == nil {

				// Get the configurations from the device
				configurations, err := GetPTZConfigurationsFromDevice(device)

				if err == nil {

					if onvifAction.Action == "absolute-move" {

						// We will move the camera to zero position.
						x := ptzAction.X
						y := ptzAction.Y
						z := ptzAction.Z

						// Check which PTZ Space we need to use
						functions, _, _ := GetPTZFunctionsFromDevice(configurations)

						// Log functions
						log.Log.Info("HandleONVIFActions: functions: " + strings.Join(functions, ", "))

						// Check if we need to use absolute or continuous move
						/*canAbsoluteMove := false
						canContinuousMove := false

						if len(functions) > 0 {
							for _, function := range functions {
								if function == "AbsolutePanTiltMove" || function == "AbsoluteZoomMove" {
									canAbsoluteMove = true
								} else if function == "ContinuousPanTiltMove" || function == "ContinuousZoomMove" {
									canContinuousMove = true
								}
							}
						}*/

						// Ideally we should be able to use the AbsolutePanTiltMove function, but it looks like
						// the current detection through GetPTZFuntionsFromDevice is not working properly. Therefore we will fallback
						// on the ContinuousPanTiltMove function which is more compatible with more cameras.
						err = AbsolutePanTiltMoveFake(device, configurations, token, x, y, z)
						if err != nil {
							log.Log.Error("HandleONVIFActions (AbsolutePanTitleMoveFake): " + err.Error())
						} else {
							log.Log.Info("HandleONVIFActions (AbsolutePanTitleMoveFake): successfully moved camera")
						}

						/*if canAbsoluteMove {
							err = AbsolutePanTiltMove(device, configurations, token, x, y, z)
							if err != nil {
								log.Log.Error("HandleONVIFActions (AbsolutePanTitleMove): " + err.Error())
							}
						} else if canContinuousMove {
							err = AbsolutePanTiltMoveFake(device, configurations, token, x, y, z)
							if err != nil {
								log.Log.Error("HandleONVIFActions (AbsolutePanTitleMoveFake): " + err.Error())
							}
						}*/

					} else if onvifAction.Action == "preset" {

						// Execute the preset
						preset := ptzAction.Preset
						err := GoToPresetFromDevice(device, preset)
						if err != nil {
							log.Log.Error("HandleONVIFActions (GotoPreset): " + err.Error())
						} else {
							log.Log.Info("HandleONVIFActions (GotoPreset): successfully moved camera")
						}

					} else if onvifAction.Action == "ptz" {

						if err == nil {

							if ptzAction.Center == 1 {

								// We will move the camera to zero position.
								err := AbsolutePanTiltMove(device, configurations, token, 0, 0, 0)
								if err != nil {
									log.Log.Error("HandleONVIFActions (AbsolutePanTitleMove): " + err.Error())
								}

							} else {

								// Distance should be a parameter as well
								distance := 0.7

								// We will calculate if we need to move pan or tilt (and the direction).
								x := float64(0)
								y := float64(0)

								if ptzAction.Left == 1 {
									x = -1 * distance
								}
								if ptzAction.Right == 1 {
									x = 1 * distance
								}
								if ptzAction.Up == 1 {
									y = 1 * distance
								}
								if ptzAction.Down == 1 {
									y = -1 * distance
								}

								err := ContinuousPanTilt(device, configurations, token, x, y)
								if err != nil {
									log.Log.Error("HandleONVIFActions (ContinuousPanTilt): " + err.Error())
								}
							}
						}
					} else if onvifAction.Action == "zoom" {

						if err == nil {
							zoom := ptzAction.Zoom
							err := ContinuousZoom(device, configurations, token, zoom)
							if err != nil {
								log.Log.Error("HandleONVIFActions (ContinuousZoom): " + err.Error())
							}
						}
					}
				}
			}
		}
	}
	log.Log.Debug("HandleONVIFActions: finished")
}

func ConnectToOnvifDevice(cameraConfiguration *models.IPCamera) (*onvif.Device, error) {
	log.Log.Debug("ConnectToOnvifDevice: started")

	device, err := onvif.NewDevice(onvif.DeviceParams{
		Xaddr:    cameraConfiguration.ONVIFXAddr,
		Username: cameraConfiguration.ONVIFUsername,
		Password: cameraConfiguration.ONVIFPassword,
	})

	if err != nil {
		log.Log.Error("ConnectToOnvifDevice: " + err.Error())
	}

	log.Log.Debug("ConnectToOnvifDevice: finished")
	return device, err
}

func GetTokenFromProfile(device *onvif.Device, profileId int) (xsd.ReferenceToken, error) {
	// We aim to receive a profile token from the server
	var profileToken xsd.ReferenceToken

	// Get Profiles
	resp, err := device.CallMethod(media.GetProfiles{})
	if err == nil {
		defer resp.Body.Close()
		b, err := io.ReadAll(resp.Body)
		if err == nil {
			stringBody := string(b)
			decodedXML, et, err := getXMLNode(stringBody, "GetProfilesResponse")
			if err != nil {
				log.Log.Error("GetTokenFromProfile: " + err.Error())
				return profileToken, err
			} else {
				// Decode the profiles from the server
				var mProfilesResp media.GetProfilesResponse
				if err := decodedXML.DecodeElement(&mProfilesResp, et); err != nil {
					log.Log.Error("GetTokenFromProfile: " + err.Error())
				}

				// We'll try to get the token from a preferred profile
				for i, profile := range mProfilesResp.Profiles {
					if profileId == i {
						profileToken = profile.Token
					}
				}
			}
		}
	}
	return profileToken, err
}

func GetPTZConfigurationsFromDevice(device *onvif.Device) (ptz.GetConfigurationsResponse, error) {
	// We'll try to receive the PTZ configurations from the server
	var configurations ptz.GetConfigurationsResponse

	// Get the PTZ configurations from the device
	resp, err := device.CallMethod(ptz.GetConfigurations{})
	if err == nil {
		defer resp.Body.Close()
		b, err := io.ReadAll(resp.Body)
		if err == nil {
			stringBody := string(b)
			decodedXML, et, err := getXMLNode(stringBody, "GetConfigurationsResponse")
			if err != nil {
				log.Log.Error("GetPTZConfigurationsFromDevice: " + err.Error())
				return configurations, err
			} else {
				if err := decodedXML.DecodeElement(&configurations, et); err != nil {
					log.Log.Error("GetPTZConfigurationsFromDevice: " + err.Error())
					return configurations, err
				}
			}
		}
	}
	return configurations, err
}

func GetPositionFromDevice(configuration models.Configuration) (xsd.PTZVector, error) {
	var position xsd.PTZVector
	// Connect to Onvif device
	cameraConfiguration := configuration.Config.Capture.IPCamera
	device, err := ConnectToOnvifDevice(&cameraConfiguration)
	if err == nil {

		// Get token from the first profile
		token, err := GetTokenFromProfile(device, 0)
		if err == nil {
			// Get the PTZ configurations from the device
			position, err := GetPosition(device, token)
			if err == nil {
				return position, err
			} else {
				log.Log.Error("GetPositionFromDevice: " + err.Error())
				return position, err
			}
		} else {
			log.Log.Error("GetPositionFromDevice: " + err.Error())
			return position, err
		}
	} else {
		log.Log.Error("GetPositionFromDevice: " + err.Error())
		return position, err
	}
}

func GetPosition(device *onvif.Device, token xsd.ReferenceToken) (xsd.PTZVector, error) {
	// We'll try to receive the PTZ configurations from the server
	var status ptz.GetStatusResponse
	var position xsd.PTZVector

	// Get the PTZ configurations from the device
	resp, err := device.CallMethod(ptz.GetStatus{
		ProfileToken: token,
	})

	if err == nil {
		defer resp.Body.Close()
		b, err := io.ReadAll(resp.Body)
		if err == nil {
			stringBody := string(b)
			decodedXML, et, err := getXMLNode(stringBody, "GetStatusResponse")
			if err != nil {
				log.Log.Error("GetPositionFromDevice: " + err.Error())
				return position, err
			} else {
				if err := decodedXML.DecodeElement(&status, et); err != nil {
					log.Log.Error("GetPositionFromDevice: " + err.Error())
					return position, err
				}
			}
		}
	}
	position = status.PTZStatus.Position
	return position, err
}

func AbsolutePanTiltMove(device *onvif.Device, configuration ptz.GetConfigurationsResponse, token xsd.ReferenceToken, pan float64, tilt float64, zoom float64) error {

	absolutePantiltVector := xsd.Vector2D{
		X:     pan,
		Y:     tilt,
		Space: configuration.PTZConfiguration.DefaultAbsolutePantTiltPositionSpace,
	}

	absoluteZoomVector := xsd.Vector1D{
		X:     zoom,
		Space: configuration.PTZConfiguration.DefaultAbsoluteZoomPositionSpace,
	}

	res, err := device.CallMethod(ptz.AbsoluteMove{
		ProfileToken: token,
		Position: xsd.PTZVector{
			PanTilt: absolutePantiltVector,
			Zoom:    absoluteZoomVector,
		},
	})

	if err != nil {
		log.Log.Error("AbsoluteMove: " + err.Error())
	}

	bs, _ := ioutil.ReadAll(res.Body)
	log.Log.Info("AbsoluteMove: " + string(bs))

	return err
}

// This function will simulate the AbsolutePanTiltMove function.
// However the AboslutePanTiltMove function is not working on all cameras.
// So we'll use the ContinuousMove function to simulate the AbsolutePanTiltMove function using the position polling.
func AbsolutePanTiltMoveFake(device *onvif.Device, configuration ptz.GetConfigurationsResponse, token xsd.ReferenceToken, pan float64, tilt float64, zoom float64) error {
	position, err := GetPosition(device, token)
	if position.PanTilt.X >= pan-0.01 && position.PanTilt.X <= pan+0.01 && position.PanTilt.Y >= tilt-0.01 && position.PanTilt.Y <= tilt+0.01 && position.Zoom.X >= zoom-0.01 && position.Zoom.X <= zoom+0.01 {
		log.Log.Debug("AbsolutePanTiltMoveFake: already at position")
	} else {

		// The speed of panning, the higher the faster we'll pan the camera
		// value is a range between 0 and 1.
		speed := 0.6
		wait := 100 * time.Millisecond

		// We'll move quickly to the position (might be inaccurate)
		err = ZoomOutCompletely(device, configuration, token)
		err = PanUntilPosition(device, configuration, token, pan, zoom, speed, wait)
		err = TiltUntilPosition(device, configuration, token, tilt, zoom, speed, wait)

		// Now we'll move a bit slower to make sure we are ok (will be more accurate)
		speed = 0.1
		wait = 200 * time.Millisecond

		err = PanUntilPosition(device, configuration, token, pan, zoom, speed, wait)
		err = TiltUntilPosition(device, configuration, token, tilt, zoom, speed, wait)
		err = ZoomUntilPosition(device, configuration, token, zoom, speed, wait)

		return err
	}
	return err
}

func ZoomOutCompletely(device *onvif.Device, configuration ptz.GetConfigurationsResponse, token xsd.ReferenceToken) error {
	// Zoom out completely!!!
	zoomOut := xsd.Vector1D{
		X:     -1,
		Space: configuration.PTZConfiguration.DefaultContinuousZoomVelocitySpace,
	}
	_, err := device.CallMethod(ptz.ContinuousMove{
		ProfileToken: token,
		Velocity: xsd.PTZSpeedZoom{
			Zoom: zoomOut,
		},
	})
	for {
		position, _ := GetPosition(device, token)
		if position.Zoom.X == 0 {
			break
		}
		time.Sleep(250 * time.Millisecond)
	}

	device.CallMethod(ptz.Stop{
		ProfileToken: token,
		Zoom:         true,
	})
	return err
}

func PanUntilPosition(device *onvif.Device, configuration ptz.GetConfigurationsResponse, token xsd.ReferenceToken, pan float64, zoom float64, speed float64, wait time.Duration) error {
	position, err := GetPosition(device, token)

	if position.PanTilt.X >= pan-0.01 && position.PanTilt.X <= pan+0.01 {

	} else {

		// We'll need to determine if we need to move CW or CCW.
		// Check the current position and compare it with the desired position.
		directionX := speed
		if position.PanTilt.X > pan {
			directionX = speed * -1
		}

		panTiltVector := xsd.Vector2D{
			X:     directionX,
			Y:     0,
			Space: configuration.PTZConfiguration.DefaultContinuousPanTiltVelocitySpace,
		}
		res, err := device.CallMethod(ptz.ContinuousMove{
			ProfileToken: token,
			Velocity: xsd.PTZSpeedPanTilt{
				PanTilt: panTiltVector,
			},
		})

		if err != nil {
			log.Log.Error("ContinuousPanTiltMove (Pan): " + err.Error())
		}

		bs, _ := ioutil.ReadAll(res.Body)
		log.Log.Debug("ContinuousPanTiltMove (Pan): " + string(bs))

		// While moving we'll check if we reached the desired position.
		// or if we overshot the desired position.

		// Break after 3seconds
		now := time.Now()
		for {
			position, _ := GetPosition(device, token)
			if position.PanTilt.X == -1 || position.PanTilt.X == 1 || (directionX > 0 && position.PanTilt.X >= pan) || (directionX < 0 && position.PanTilt.X <= pan) || (position.PanTilt.X >= pan-0.01 && position.PanTilt.X <= pan+0.01) {
				break
			}
			if time.Since(now) > 3*time.Second {
				break
			}
			time.Sleep(wait)
		}

		_, errStop := device.CallMethod(ptz.Stop{
			ProfileToken: token,
			PanTilt:      true,
			Zoom:         true,
		})

		if errStop != nil {
			log.Log.Error("ContinuousPanTiltMove (Pan): " + errStop.Error())
		}
	}
	return err
}

func TiltUntilPosition(device *onvif.Device, configuration ptz.GetConfigurationsResponse, token xsd.ReferenceToken, tilt float64, zoom float64, speed float64, wait time.Duration) error {
	position, err := GetPosition(device, token)

	if position.PanTilt.Y >= tilt-0.005 && position.PanTilt.Y <= tilt+0.005 {

	} else {

		// We'll need to determine if we need to move CW or CCW.
		// Check the current position and compare it with the desired position.
		directionY := speed
		if position.PanTilt.Y > tilt {
			directionY = speed * -1
		}

		panTiltVector := xsd.Vector2D{
			X:     0,
			Y:     directionY,
			Space: configuration.PTZConfiguration.DefaultContinuousPanTiltVelocitySpace,
		}
		res, err := device.CallMethod(ptz.ContinuousMove{
			ProfileToken: token,
			Velocity: xsd.PTZSpeedPanTilt{
				PanTilt: panTiltVector,
			},
		})

		if err != nil {
			log.Log.Error("ContinuousPanTiltMove (Tilt): " + err.Error())
		}

		bs, _ := ioutil.ReadAll(res.Body)
		log.Log.Debug("ContinuousPanTiltMove (Tilt) " + string(bs))

		// While moving we'll check if we reached the desired position.
		// or if we overshot the desired position.

		// Break after 3seconds
		now := time.Now()
		for {
			position, _ := GetPosition(device, token)
			if position.PanTilt.Y == -1 || position.PanTilt.Y == 1 || (directionY > 0 && position.PanTilt.Y >= tilt) || (directionY < 0 && position.PanTilt.Y <= tilt) || (position.PanTilt.Y >= tilt-0.005 && position.PanTilt.Y <= tilt+0.005) {
				break
			}
			if time.Since(now) > 3*time.Second {
				break
			}
			time.Sleep(wait)
		}

		_, errStop := device.CallMethod(ptz.Stop{
			ProfileToken: token,
			PanTilt:      true,
			Zoom:         true,
		})

		if errStop != nil {
			log.Log.Error("ContinuousPanTiltMove (Tilt): " + errStop.Error())
		}
	}
	return err
}

func ZoomUntilPosition(device *onvif.Device, configuration ptz.GetConfigurationsResponse, token xsd.ReferenceToken, zoom float64, speed float64, wait time.Duration) error {
	position, err := GetPosition(device, token)

	if position.Zoom.X >= zoom-0.005 && position.Zoom.X <= zoom+0.005 {

	} else {

		// We'll need to determine if we need to move CW or CCW.
		// Check the current position and compare it with the desired position.
		directionZ := speed
		if position.Zoom.X > zoom {
			directionZ = speed * -1
		}

		zoomVector := xsd.Vector1D{
			X:     directionZ,
			Space: configuration.PTZConfiguration.DefaultContinuousZoomVelocitySpace,
		}
		res, err := device.CallMethod(ptz.ContinuousMove{
			ProfileToken: token,
			Velocity: xsd.PTZSpeedZoom{
				Zoom: zoomVector,
			},
		})

		if err != nil {
			log.Log.Error("ContinuousPanTiltMove (Zoom): " + err.Error())
		}

		bs, _ := ioutil.ReadAll(res.Body)
		log.Log.Debug("ContinuousPanTiltMove (Zoom) " + string(bs))

		// While moving we'll check if we reached the desired position.
		// or if we overshot the desired position.

		// Break after 3seconds
		now := time.Now()
		for {
			position, _ := GetPosition(device, token)
			if position.Zoom.X == -1 || position.Zoom.X == 1 || (directionZ > 0 && position.Zoom.X >= zoom) || (directionZ < 0 && position.Zoom.X <= zoom) || (position.Zoom.X >= zoom-0.005 && position.Zoom.X <= zoom+0.005) {
				break
			}
			if time.Since(now) > 3*time.Second {
				break
			}
			time.Sleep(wait)
		}

		_, errStop := device.CallMethod(ptz.Stop{
			ProfileToken: token,
			PanTilt:      true,
			Zoom:         true,
		})

		if errStop != nil {
			log.Log.Error("ContinuousPanTiltMove (Zoom): " + errStop.Error())
		}
	}
	return err
}

func ContinuousPanTilt(device *onvif.Device, configuration ptz.GetConfigurationsResponse, token xsd.ReferenceToken, pan float64, tilt float64) error {

	panTiltVector := xsd.Vector2D{
		X:     pan,
		Y:     tilt,
		Space: configuration.PTZConfiguration.DefaultContinuousPanTiltVelocitySpace,
	}

	res, err := device.CallMethod(ptz.ContinuousMove{
		ProfileToken: token,
		Velocity: xsd.PTZSpeedPanTilt{
			PanTilt: panTiltVector,
		},
	})

	if err != nil {
		log.Log.Error("ContinuousPanTiltMove: " + err.Error())
	}

	bs, _ := ioutil.ReadAll(res.Body)
	log.Log.Debug("ContinuousPanTiltMove: " + string(bs))

	time.Sleep(200 * time.Millisecond)

	res, errStop := device.CallMethod(ptz.Stop{
		ProfileToken: token,
		PanTilt:      true,
	})

	if errStop != nil {
		log.Log.Error("ContinuousPanTiltMove: " + errStop.Error())
	}

	if errStop == nil {
		return err
	} else {
		return errStop
	}
}

func ContinuousZoom(device *onvif.Device, configuration ptz.GetConfigurationsResponse, token xsd.ReferenceToken, zoom float64) error {

	zoomVector := xsd.Vector1D{
		X:     zoom,
		Space: configuration.PTZConfiguration.DefaultContinuousZoomVelocitySpace,
	}

	res, err := device.CallMethod(ptz.ContinuousMove{
		ProfileToken: token,
		Velocity: xsd.PTZSpeedZoom{
			Zoom: zoomVector,
		},
	})

	if err != nil {
		log.Log.Error("ContinuousPanTiltZoom: " + err.Error())
	}

	bs, _ := ioutil.ReadAll(res.Body)
	log.Log.Debug("ContinuousPanTiltZoom: " + string(bs))

	time.Sleep(500 * time.Millisecond)

	res, errStop := device.CallMethod(ptz.Stop{
		ProfileToken: token,
		Zoom:         true,
	})

	if errStop != nil {
		log.Log.Error("ContinuousPanTiltZoom: " + errStop.Error())
	}

	if errStop == nil {
		return err
	} else {
		return errStop
	}
}

func GetCapabilitiesFromDevice(device *onvif.Device) []string {
	var capabilities []string
	services := device.GetServices()
	for key, _ := range services {
		log.Log.Debug("GetCapabilitiesFromDevice: has key: " + key)
		if key != "" {
			keyParts := strings.Split(key, "/")
			if len(keyParts) > 0 {
				capability := keyParts[len(keyParts)-1]
				capabilities = append(capabilities, capability)
			}
		}
	}
	return capabilities
}

<<<<<<< HEAD
func GetONVIFVersionFromDevice(device *onvif.Device) (string, error) {
	// Get the ONVIF version from the device
	resp, err := device.CallMethod(dev.GetServices{IncludeCapability: false})
	if err == nil {
=======
func GetPresetsFromDevice(device *onvif.Device) ([]models.OnvifActionPreset, error) {
	var presets []models.OnvifActionPreset
	var presetsResponse ptz.GetPresetsResponse

	// Get token from the first profile
	token, err := GetTokenFromProfile(device, 0)
	if err == nil {
		resp, err := device.CallMethod(ptz.GetPresets{
			ProfileToken: token,
		})

>>>>>>> e74facfb
		defer resp.Body.Close()
		b, err := io.ReadAll(resp.Body)
		if err == nil {
			stringBody := string(b)
<<<<<<< HEAD
			decodedXML, et, err := getXMLNode(stringBody, "GetServicesResponse")
			if err != nil {
				log.Log.Error("GetServicesResponse: " + err.Error())
				return "", err
			} else {
				// Decode the profiles from the server
				var mServiceResp dev.GetServicesResponse
				if err := decodedXML.DecodeElement(&mServiceResp, et); err != nil {
					log.Log.Error("GetServicesResponse: " + err.Error())
				}

				// We'll try to get the version of the ONVIF server
				version := mServiceResp.Service.Version

				// Convert version int to string
				major := strconv.Itoa(version.Major)
				minor := strconv.Itoa(version.Minor)
				return major + "." + minor, nil

			}
		}
	}
	return "", err
}

func GetAudioOutputConfiguration(device *onvif.Device) (media.GetAudioDecoderConfigurationOptionsResponse, error) {
	// Get the ONVIF version from the device
	resp, err := device.CallMethod(media.GetAudioDecoderConfigurationOptions{})
	var mAudioEncoderConfigurationOptionsResponse media.GetAudioDecoderConfigurationOptionsResponse
	if err == nil {
		defer resp.Body.Close()
		b, err := io.ReadAll(resp.Body)
		if err == nil {
			stringBody := string(b)
			decodedXML, et, err := getXMLNode(stringBody, "GetAudioDecoderConfigurationOptionsResponse")
			if err != nil {
				log.Log.Error("GetAudioDecoderConfigurationOptionsResponse: " + err.Error())
				return mAudioEncoderConfigurationOptionsResponse, err

			} else {
				// Decode the profiles from the server
				if err := decodedXML.DecodeElement(&mAudioEncoderConfigurationOptionsResponse, et); err != nil {
					log.Log.Error("GetAudioDecoderConfigurationOptionsResponse: " + err.Error())
				}

				// We'll try to get the version of the ONVIF server
				audioDecoders := mAudioEncoderConfigurationOptionsResponse
				return audioDecoders, nil
			}
		}
	}
	return mAudioEncoderConfigurationOptionsResponse, err
}

func getXMLNode(xmlBody string, nodeName string) (*xml.Decoder, *xml.StartElement, error) {
	xmlBytes := bytes.NewBufferString(xmlBody)
	decodedXML := xml.NewDecoder(xmlBytes)
	for {
		token, err := decodedXML.Token()
		if err != nil {
			break
=======
			decodedXML, et, err := getXMLNode(stringBody, "GetPresetsResponse")
			if err != nil {
				log.Log.Error("GetPresetsFromDevice: " + err.Error())
				return presets, err
			} else {
				if err := decodedXML.DecodeElement(&presetsResponse, et); err != nil {
					log.Log.Error("GetPresetsFromDevice: " + err.Error())
					return presets, err
				}

				for _, preset := range presetsResponse.Preset {
					p := models.OnvifActionPreset{
						Name:  string(preset.Name),
						Token: string(preset.Token),
					}

					presets = append(presets, p)
				}

				return presets, err
			}
		} else {
			log.Log.Error("GetPresetsFromDevice: " + err.Error())
>>>>>>> e74facfb
		}
	} else {
		log.Log.Error("GetPresetsFromDevice: " + err.Error())
	}

	return presets, err
}

func GoToPresetFromDevice(device *onvif.Device, presetName string) error {
	var goToPresetResponse ptz.GotoPresetResponse

	// Get token from the first profile
	token, err := GetTokenFromProfile(device, 0)
	if err == nil {

		resp, err := device.CallMethod(ptz.GotoPreset{
			ProfileToken: token,
			PresetToken:  xsd.ReferenceToken(presetName),
		})

		defer resp.Body.Close()
		b, err := io.ReadAll(resp.Body)
		if err == nil {
			stringBody := string(b)
			decodedXML, et, err := getXMLNode(stringBody, "GotoPresetResponses")
			if err != nil {
				log.Log.Error("GoToPresetFromDevice: " + err.Error())
				return err
			} else {
				if err := decodedXML.DecodeElement(&goToPresetResponse, et); err != nil {
					log.Log.Error("GoToPresetFromDevice: " + err.Error())
					return err
				}
				return err
			}
		} else {
			log.Log.Error("GoToPresetFromDevice: " + err.Error())
		}
	} else {
		log.Log.Error("GoToPresetFromDevice: " + err.Error())
	}

	return err
}

func GetPTZFunctionsFromDevice(configurations ptz.GetConfigurationsResponse) ([]string, bool, bool) {
	var functions []string
	canZoom := false
	canPanTilt := false

	if configurations.PTZConfiguration.DefaultAbsolutePantTiltPositionSpace != "" {
		functions = append(functions, "AbsolutePanTiltMove")
		canPanTilt = true
	}
	if configurations.PTZConfiguration.DefaultAbsoluteZoomPositionSpace != "" {
		functions = append(functions, "AbsoluteZoomMove")
		canZoom = true
	}
	if configurations.PTZConfiguration.DefaultRelativePanTiltTranslationSpace != "" {
		functions = append(functions, "RelativePanTiltMove")
		canPanTilt = true
	}
	if configurations.PTZConfiguration.DefaultRelativeZoomTranslationSpace != "" {
		functions = append(functions, "RelativeZoomMove")
		canZoom = true
	}
	if configurations.PTZConfiguration.DefaultContinuousPanTiltVelocitySpace != "" {
		functions = append(functions, "ContinuousPanTiltMove")
		canPanTilt = true
	}
	if configurations.PTZConfiguration.DefaultContinuousZoomVelocitySpace != "" {
		functions = append(functions, "ContinuousZoomMove")
		canZoom = true
	}
	if configurations.PTZConfiguration.DefaultPTZSpeed != nil {
		functions = append(functions, "PTZSpeed")
	}
	if configurations.PTZConfiguration.DefaultPTZTimeout != "" {
		functions = append(functions, "PTZTimeout")
	}

	return functions, canZoom, canPanTilt
}

// VerifyOnvifConnection godoc
// @Router /api/camera/onvif/verify [post]
// @ID verify-onvif
// @Security Bearer
// @securityDefinitions.apikey Bearer
// @in header
// @name Authorization
// @Tags camera
// @Param cameraConfig body models.IPCamera true "Camera Config"
// @Summary Will verify the ONVIF connectivity.
// @Description Will verify the ONVIF connectivity.
// @Success 200 {object} models.APIResponse
func VerifyOnvifConnection(c *gin.Context) {
	var cameraConfig models.IPCamera
	err := c.BindJSON(&cameraConfig)
	if err == nil {
		device, err := ConnectToOnvifDevice(&cameraConfig)
		if err == nil {
			version, err := GetONVIFVersionFromDevice(device)
			if err == nil {
				// Check if can zoom and/or pan/tilt is supported
				c.JSON(200, models.APIResponse{
					Data: version,
				})
			} else {
				c.JSON(400, models.APIResponse{
					Message: "Something went wrong while getting the ONVIF version " + err.Error(),
				})
			}
		} else {
			c.JSON(400, models.APIResponse{
				Message: "Something went wrong while verifying the ONVIF connection " + err.Error(),
			})
		}
	} else {
		c.JSON(400, models.APIResponse{
			Message: "Something went wrong while receiving the config " + err.Error(),
		})
	}
}

// VerifyOnvifConnection godoc
// @Router /api/camera/onvif/version [post]
// @ID version-onvif
// @Security Bearer
// @securityDefinitions.apikey Bearer
// @in header
// @name Authorization
// @Tags camera
// @Param cameraConfig body models.IPCamera true "Camera Config"
// @Summary Get the ONVIF version installed on the camera.
// @Description Get the ONVIF version installed on the camera.
// @Success 200 {object} models.APIResponse
func GetVersionONVIF(c *gin.Context) {
	var cameraConfig models.IPCamera
	err := c.BindJSON(&cameraConfig)
	if err == nil {
		device, err := ConnectToOnvifDevice(&cameraConfig)
		if err == nil {
			// Get the list of configurations
			version, err := GetONVIFVersionFromDevice(device)
			if err == nil {
				// Check if can zoom and/or pan/tilt is supported
				c.JSON(200, models.APIResponse{
					Data: version,
				})
			} else {
				c.JSON(400, models.APIResponse{
					Message: "Something went wrong while getting the ONVIF version " + err.Error(),
				})
			}
		} else {
			c.JSON(400, models.APIResponse{
				Message: "Something went wrong while verifying the ONVIF connection " + err.Error(),
			})
		}
	} else {
		c.JSON(400, models.APIResponse{
			Message: "Something went wrong while receiving the config " + err.Error(),
		})
	}
}

// GetAudioOutputConfigurationONVIF godoc
// @Router /api/camera/onvif/audio-backchannel [post]
// @ID audio-output-onvif
// @Security Bearer
// @securityDefinitions.apikey Bearer
// @in header
// @name Authorization
// @Tags camera
// @Param cameraConfig body models.IPCamera true "Camera Config"
// @Summary Get the audio decoders for the audio backchannel.
// @Description Get the audio decoders for the audio backchannel.
// @Success 200 {object} models.APIResponse
func GetAudioOutputConfigurationONVIF(c *gin.Context) {
	var cameraConfig models.IPCamera
	err := c.BindJSON(&cameraConfig)
	if err == nil {
		device, err := ConnectToOnvifDevice(&cameraConfig)

		// Get token from the first profile
		token, err := GetTokenFromProfile(device, 0)
		fmt.Println(token)
		if err == nil {
			// Get the list of configurations
			decoders, err := GetAudioOutputConfiguration(device)
			if err == nil {

				// Filter the available decoders
				var availableDecoders []string
				options := decoders.Options

				// Check if G711 is supported
				if options.G711DecOptions.SampleRateRange.Items != nil && len(options.G711DecOptions.SampleRateRange.Items) > 0 &&
					options.G711DecOptions.Bitrate.Items != nil && len(options.G711DecOptions.Bitrate.Items) > 0 {
					availableDecoders = append(availableDecoders, "G711")
				}

				// Check if can zoom and/or pan/tilt is supported
				c.JSON(200, models.APIResponse{
					Data: availableDecoders,
				})
			} else {
				c.JSON(400, models.APIResponse{
					Message: "Something went wrong while getting the audio output configuration " + err.Error(),
				})
			}
		} else {
			c.JSON(400, models.APIResponse{
				Message: "Something went wrong while verifying the ONVIF connection " + err.Error(),
			})
		}
	} else {
		c.JSON(400, models.APIResponse{
			Message: "Something went wrong while receiving the config " + err.Error(),
		})
	}
}

func getXMLNode(xmlBody string, nodeName string) (*xml.Decoder, *xml.StartElement, error) {
	xmlBytes := bytes.NewBufferString(xmlBody)
	decodedXML := xml.NewDecoder(xmlBytes)
	for {
		token, err := decodedXML.Token()
		if err != nil {
			break
		}
		switch et := token.(type) {
		case xml.StartElement:
			if et.Name.Local == nodeName {
				return decodedXML, &et, nil
			}
		}
	}
	return nil, nil, errors.New("error in NodeName - username and password might be wrong")
}<|MERGE_RESOLUTION|>--- conflicted
+++ resolved
@@ -5,10 +5,8 @@
 	"encoding/json"
 	"encoding/xml"
 	"errors"
-	"fmt"
 	"io"
 	"io/ioutil"
-	"strconv"
 	"strings"
 	"time"
 
@@ -18,7 +16,6 @@
 	"github.com/kerberos-io/onvif/media"
 
 	"github.com/kerberos-io/onvif"
-	dev "github.com/kerberos-io/onvif/device"
 	"github.com/kerberos-io/onvif/ptz"
 	xsd "github.com/kerberos-io/onvif/xsd/onvif"
 )
@@ -671,12 +668,6 @@
 	return capabilities
 }
 
-<<<<<<< HEAD
-func GetONVIFVersionFromDevice(device *onvif.Device) (string, error) {
-	// Get the ONVIF version from the device
-	resp, err := device.CallMethod(dev.GetServices{IncludeCapability: false})
-	if err == nil {
-=======
 func GetPresetsFromDevice(device *onvif.Device) ([]models.OnvifActionPreset, error) {
 	var presets []models.OnvifActionPreset
 	var presetsResponse ptz.GetPresetsResponse
@@ -688,74 +679,10 @@
 			ProfileToken: token,
 		})
 
->>>>>>> e74facfb
 		defer resp.Body.Close()
 		b, err := io.ReadAll(resp.Body)
 		if err == nil {
 			stringBody := string(b)
-<<<<<<< HEAD
-			decodedXML, et, err := getXMLNode(stringBody, "GetServicesResponse")
-			if err != nil {
-				log.Log.Error("GetServicesResponse: " + err.Error())
-				return "", err
-			} else {
-				// Decode the profiles from the server
-				var mServiceResp dev.GetServicesResponse
-				if err := decodedXML.DecodeElement(&mServiceResp, et); err != nil {
-					log.Log.Error("GetServicesResponse: " + err.Error())
-				}
-
-				// We'll try to get the version of the ONVIF server
-				version := mServiceResp.Service.Version
-
-				// Convert version int to string
-				major := strconv.Itoa(version.Major)
-				minor := strconv.Itoa(version.Minor)
-				return major + "." + minor, nil
-
-			}
-		}
-	}
-	return "", err
-}
-
-func GetAudioOutputConfiguration(device *onvif.Device) (media.GetAudioDecoderConfigurationOptionsResponse, error) {
-	// Get the ONVIF version from the device
-	resp, err := device.CallMethod(media.GetAudioDecoderConfigurationOptions{})
-	var mAudioEncoderConfigurationOptionsResponse media.GetAudioDecoderConfigurationOptionsResponse
-	if err == nil {
-		defer resp.Body.Close()
-		b, err := io.ReadAll(resp.Body)
-		if err == nil {
-			stringBody := string(b)
-			decodedXML, et, err := getXMLNode(stringBody, "GetAudioDecoderConfigurationOptionsResponse")
-			if err != nil {
-				log.Log.Error("GetAudioDecoderConfigurationOptionsResponse: " + err.Error())
-				return mAudioEncoderConfigurationOptionsResponse, err
-
-			} else {
-				// Decode the profiles from the server
-				if err := decodedXML.DecodeElement(&mAudioEncoderConfigurationOptionsResponse, et); err != nil {
-					log.Log.Error("GetAudioDecoderConfigurationOptionsResponse: " + err.Error())
-				}
-
-				// We'll try to get the version of the ONVIF server
-				audioDecoders := mAudioEncoderConfigurationOptionsResponse
-				return audioDecoders, nil
-			}
-		}
-	}
-	return mAudioEncoderConfigurationOptionsResponse, err
-}
-
-func getXMLNode(xmlBody string, nodeName string) (*xml.Decoder, *xml.StartElement, error) {
-	xmlBytes := bytes.NewBufferString(xmlBody)
-	decodedXML := xml.NewDecoder(xmlBytes)
-	for {
-		token, err := decodedXML.Token()
-		if err != nil {
-			break
-=======
 			decodedXML, et, err := getXMLNode(stringBody, "GetPresetsResponse")
 			if err != nil {
 				log.Log.Error("GetPresetsFromDevice: " + err.Error())
@@ -779,7 +706,6 @@
 			}
 		} else {
 			log.Log.Error("GetPresetsFromDevice: " + err.Error())
->>>>>>> e74facfb
 		}
 	} else {
 		log.Log.Error("GetPresetsFromDevice: " + err.Error())
@@ -865,13 +791,13 @@
 }
 
 // VerifyOnvifConnection godoc
-// @Router /api/camera/onvif/verify [post]
+// @Router /api/onvif/verify [post]
 // @ID verify-onvif
 // @Security Bearer
 // @securityDefinitions.apikey Bearer
 // @in header
 // @name Authorization
-// @Tags camera
+// @Tags config
 // @Param cameraConfig body models.IPCamera true "Camera Config"
 // @Summary Will verify the ONVIF connectivity.
 // @Description Will verify the ONVIF connectivity.
@@ -882,114 +808,21 @@
 	if err == nil {
 		device, err := ConnectToOnvifDevice(&cameraConfig)
 		if err == nil {
-			version, err := GetONVIFVersionFromDevice(device)
+			// Get the list of configurations
+			configurations, err := GetPTZConfigurationsFromDevice(device)
 			if err == nil {
+
 				// Check if can zoom and/or pan/tilt is supported
+				ptzFunctions, canZoom, canPanTilt := GetPTZFunctionsFromDevice(configurations)
 				c.JSON(200, models.APIResponse{
-					Data: version,
+					Data:         device,
+					PTZFunctions: ptzFunctions,
+					CanZoom:      canZoom,
+					CanPanTilt:   canPanTilt,
 				})
 			} else {
 				c.JSON(400, models.APIResponse{
-					Message: "Something went wrong while getting the ONVIF version " + err.Error(),
-				})
-			}
-		} else {
-			c.JSON(400, models.APIResponse{
-				Message: "Something went wrong while verifying the ONVIF connection " + err.Error(),
-			})
-		}
-	} else {
-		c.JSON(400, models.APIResponse{
-			Message: "Something went wrong while receiving the config " + err.Error(),
-		})
-	}
-}
-
-// VerifyOnvifConnection godoc
-// @Router /api/camera/onvif/version [post]
-// @ID version-onvif
-// @Security Bearer
-// @securityDefinitions.apikey Bearer
-// @in header
-// @name Authorization
-// @Tags camera
-// @Param cameraConfig body models.IPCamera true "Camera Config"
-// @Summary Get the ONVIF version installed on the camera.
-// @Description Get the ONVIF version installed on the camera.
-// @Success 200 {object} models.APIResponse
-func GetVersionONVIF(c *gin.Context) {
-	var cameraConfig models.IPCamera
-	err := c.BindJSON(&cameraConfig)
-	if err == nil {
-		device, err := ConnectToOnvifDevice(&cameraConfig)
-		if err == nil {
-			// Get the list of configurations
-			version, err := GetONVIFVersionFromDevice(device)
-			if err == nil {
-				// Check if can zoom and/or pan/tilt is supported
-				c.JSON(200, models.APIResponse{
-					Data: version,
-				})
-			} else {
-				c.JSON(400, models.APIResponse{
-					Message: "Something went wrong while getting the ONVIF version " + err.Error(),
-				})
-			}
-		} else {
-			c.JSON(400, models.APIResponse{
-				Message: "Something went wrong while verifying the ONVIF connection " + err.Error(),
-			})
-		}
-	} else {
-		c.JSON(400, models.APIResponse{
-			Message: "Something went wrong while receiving the config " + err.Error(),
-		})
-	}
-}
-
-// GetAudioOutputConfigurationONVIF godoc
-// @Router /api/camera/onvif/audio-backchannel [post]
-// @ID audio-output-onvif
-// @Security Bearer
-// @securityDefinitions.apikey Bearer
-// @in header
-// @name Authorization
-// @Tags camera
-// @Param cameraConfig body models.IPCamera true "Camera Config"
-// @Summary Get the audio decoders for the audio backchannel.
-// @Description Get the audio decoders for the audio backchannel.
-// @Success 200 {object} models.APIResponse
-func GetAudioOutputConfigurationONVIF(c *gin.Context) {
-	var cameraConfig models.IPCamera
-	err := c.BindJSON(&cameraConfig)
-	if err == nil {
-		device, err := ConnectToOnvifDevice(&cameraConfig)
-
-		// Get token from the first profile
-		token, err := GetTokenFromProfile(device, 0)
-		fmt.Println(token)
-		if err == nil {
-			// Get the list of configurations
-			decoders, err := GetAudioOutputConfiguration(device)
-			if err == nil {
-
-				// Filter the available decoders
-				var availableDecoders []string
-				options := decoders.Options
-
-				// Check if G711 is supported
-				if options.G711DecOptions.SampleRateRange.Items != nil && len(options.G711DecOptions.SampleRateRange.Items) > 0 &&
-					options.G711DecOptions.Bitrate.Items != nil && len(options.G711DecOptions.Bitrate.Items) > 0 {
-					availableDecoders = append(availableDecoders, "G711")
-				}
-
-				// Check if can zoom and/or pan/tilt is supported
-				c.JSON(200, models.APIResponse{
-					Data: availableDecoders,
-				})
-			} else {
-				c.JSON(400, models.APIResponse{
-					Message: "Something went wrong while getting the audio output configuration " + err.Error(),
+					Message: "Something went wrong while getting the configurations " + err.Error(),
 				})
 			}
 		} else {
