basePath: /
definitions:
  models.APIResponse:
    properties:
      can_pan_tilt:
        type: boolean
      can_zoom:
        type: boolean
      data: {}
      message: {}
      ptz_functions: {}
    type: object
  models.Authentication:
    properties:
      password:
        type: string
      username:
        type: string
    type: object
  models.Authorization:
    properties:
      code:
        type: integer
      expire:
        type: string
      role:
        type: string
      token:
        type: string
      username:
        type: string
    type: object
  models.CameraStreams:
    properties:
      rtsp:
        type: string
      sub_rtsp:
        type: string
    type: object
  models.Capture:
    properties:
      continuous:
        type: string
      forwardwebrtc:
        type: string
      fragmented:
        type: string
      fragmentedduration:
        type: integer
      ipcamera:
        $ref: '#/definitions/models.IPCamera'
      liveview:
        type: string
      maxlengthrecording:
        type: integer
      motion:
        type: string
      name:
        type: string
      pixelChangeThreshold:
        type: integer
      postrecording:
        type: integer
      prerecording:
        type: integer
      raspicamera:
        $ref: '#/definitions/models.RaspiCamera'
      recording:
        type: string
      snapshots:
        type: string
      transcodingresolution:
        type: integer
      transcodingwebrtc:
        type: string
      usbcamera:
        $ref: '#/definitions/models.USBCamera'
    type: object
  models.Config:
    properties:
      auto_clean:
        type: string
      capture:
        $ref: '#/definitions/models.Capture'
      cloud:
        type: string
      condition_uri:
        type: string
      dropbox:
        $ref: '#/definitions/models.Dropbox'
      friendly_name:
        type: string
      heartbeaturi:
        description: obsolete
        type: string
      hub_key:
        type: string
      hub_private_key:
        type: string
      hub_site:
        type: string
      hub_uri:
        type: string
      key:
        type: string
      kstorage:
        $ref: '#/definitions/models.KStorage'
      max_directory_size:
        type: integer
      mqtt_password:
        type: string
      mqtt_username:
        type: string
      mqtturi:
        type: string
      name:
        type: string
      offline:
        type: string
      region:
        $ref: '#/definitions/models.Region'
      remove_after_upload:
        type: string
      s3:
        $ref: '#/definitions/models.S3'
      stunuri:
        type: string
      time:
        type: string
      timetable:
        items:
          $ref: '#/definitions/models.Timetable'
        type: array
      timezone:
        type: string
      turn_password:
        type: string
      turn_username:
        type: string
      turnuri:
        type: string
      type:
        type: string
    type: object
  models.Coordinate:
    properties:
      x:
        type: number
      "y":
        type: number
    type: object
  models.Dropbox:
    properties:
      access_token:
        type: string
      directory:
        type: string
    type: object
  models.IPCamera:
    properties:
      fps:
        type: string
      onvif:
        type: string
      onvif_password:
        type: string
      onvif_username:
        type: string
      onvif_xaddr:
        type: string
      rtsp:
        type: string
      sub_rtsp:
        type: string
    type: object
  models.KStorage:
    properties:
      access_key:
        type: string
      cloud_key:
        description: old way, remove this
        type: string
      directory:
        type: string
      provider:
        type: string
      secret_access_key:
        type: string
      uri:
        type: string
    type: object
  models.OnvifCredentials:
    properties:
      onvif_password:
        type: string
      onvif_username:
        type: string
      onvif_xaddr:
        type: string
    type: object
  models.OnvifPanTilt:
    properties:
      onvif_credentials:
        $ref: '#/definitions/models.OnvifCredentials'
      pan:
        type: number
      tilt:
        type: number
    type: object
  models.OnvifPreset:
    properties:
      onvif_credentials:
        $ref: '#/definitions/models.OnvifCredentials'
      preset:
        type: string
    type: object
  models.OnvifZoom:
    properties:
      onvif_credentials:
        $ref: '#/definitions/models.OnvifCredentials'
      zoom:
        type: number
    type: object
  models.Polygon:
    properties:
      coordinates:
        items:
          $ref: '#/definitions/models.Coordinate'
        type: array
      id:
        type: string
    type: object
  models.RaspiCamera:
    properties:
      device:
        type: string
    type: object
  models.Rectangle:
    properties:
      x1:
        type: integer
      x2:
        type: integer
      y1:
        type: integer
      y2:
        type: integer
    type: object
  models.Region:
    properties:
      name:
        type: string
      polygon:
        items:
          $ref: '#/definitions/models.Polygon'
        type: array
      rectangle:
        $ref: '#/definitions/models.Rectangle'
    type: object
  models.S3:
    properties:
      bucket:
        type: string
      proxy:
        type: string
      proxyuri:
        type: string
      publickey:
        type: string
      region:
        type: string
      secretkey:
        type: string
      username:
        type: string
    type: object
  models.Timetable:
    properties:
      end1:
        type: integer
      end2:
        type: integer
      start1:
        type: integer
      start2:
        type: integer
    type: object
  models.USBCamera:
    properties:
      device:
        type: string
    type: object
info:
  contact:
    email: support@kerberos.io
    name: API Support
    url: https://www.kerberos.io
  description: This is the API for using and configure Kerberos Agent.
  license:
    name: Apache 2.0 - Commons Clause
    url: http://www.apache.org/licenses/LICENSE-2.0.html
  termsOfService: https://kerberos.io
  title: Swagger Kerberos Agent API
  version: "1.0"
paths:
  /api/camera/onvif/audio-backchannel:
    post:
      description: Get the audio decoders for the audio backchannel.
      operationId: audio-output-onvif
      parameters:
      - description: Camera Config
        in: body
        name: cameraConfig
        required: true
        schema:
          $ref: '#/definitions/models.IPCamera'
      responses:
        "200":
          description: OK
          schema:
            $ref: '#/definitions/models.APIResponse'
      security:
      - Bearer: []
      summary: Get the audio decoders for the audio backchannel.
      tags:
      - camera
  /api/camera/onvif/capabilities:
    post:
      description: Will return the ONVIF capabilities for the specific camera.
      operationId: camera-onvif-capabilities
      parameters:
      - description: OnvifCredentials
        in: body
        name: config
        required: true
        schema:
          $ref: '#/definitions/models.OnvifCredentials'
      responses:
        "200":
          description: OK
          schema:
            $ref: '#/definitions/models.APIResponse'
      summary: Will return the ONVIF capabilities for the specific camera.
      tags:
      - camera
  /api/camera/onvif/gotopreset:
    post:
      description: Will activate the desired ONVIF preset.
      operationId: camera-onvif-gotopreset
      parameters:
      - description: OnvifPreset
        in: body
        name: config
        required: true
        schema:
          $ref: '#/definitions/models.OnvifPreset'
      responses:
        "200":
          description: OK
          schema:
            $ref: '#/definitions/models.APIResponse'
      summary: Will activate the desired ONVIF preset.
      tags:
      - camera
  /api/camera/onvif/login:
    post:
      description: Try to login into ONVIF supported camera.
      operationId: camera-onvif-login
      parameters:
      - description: OnvifCredentials
        in: body
        name: config
        required: true
        schema:
          $ref: '#/definitions/models.OnvifCredentials'
      responses:
        "200":
          description: OK
          schema:
            $ref: '#/definitions/models.APIResponse'
      summary: Try to login into ONVIF supported camera.
      tags:
      - camera
  /api/camera/onvif/pantilt:
    post:
      description: Panning or/and tilting the camera using a direction (x,y).
      operationId: camera-onvif-pantilt
      parameters:
      - description: OnvifPanTilt
        in: body
        name: panTilt
        required: true
        schema:
          $ref: '#/definitions/models.OnvifPanTilt'
      responses:
        "200":
          description: OK
          schema:
            $ref: '#/definitions/models.APIResponse'
      summary: Panning or/and tilting the camera.
      tags:
      - camera
<<<<<<< HEAD
  /api/camera/onvif/verify:
    post:
      description: Will verify the ONVIF connectivity.
      operationId: verify-onvif
      parameters:
      - description: Camera Config
        in: body
        name: cameraConfig
        required: true
        schema:
          $ref: '#/definitions/models.IPCamera'
=======
  /api/camera/onvif/presets:
    post:
      description: Will return the ONVIF presets for the specific camera.
      operationId: camera-onvif-presets
      parameters:
      - description: OnvifCredentials
        in: body
        name: config
        required: true
        schema:
          $ref: '#/definitions/models.OnvifCredentials'
>>>>>>> e74facfb
      responses:
        "200":
          description: OK
          schema:
            $ref: '#/definitions/models.APIResponse'
<<<<<<< HEAD
      security:
      - Bearer: []
      summary: Will verify the ONVIF connectivity.
      tags:
      - camera
  /api/camera/onvif/version:
    post:
      description: Get the ONVIF version installed on the camera.
      operationId: version-onvif
      parameters:
      - description: Camera Config
        in: body
        name: cameraConfig
        required: true
        schema:
          $ref: '#/definitions/models.IPCamera'
      responses:
        "200":
          description: OK
          schema:
            $ref: '#/definitions/models.APIResponse'
      security:
      - Bearer: []
      summary: Get the ONVIF version installed on the camera.
=======
      summary: Will return the ONVIF presets for the specific camera.
>>>>>>> e74facfb
      tags:
      - camera
  /api/camera/onvif/zoom:
    post:
      description: Zooming in or out the camera.
      operationId: camera-onvif-zoom
      parameters:
      - description: OnvifZoom
        in: body
        name: zoom
        required: true
        schema:
          $ref: '#/definitions/models.OnvifZoom'
      responses:
        "200":
          description: OK
          schema:
            $ref: '#/definitions/models.APIResponse'
      summary: Zooming in or out the camera.
      tags:
      - camera
  /api/camera/verify/{streamType}:
    post:
      description: This method will validate a specific profile connection from an
        RTSP camera, and try to get the codec.
      operationId: verify-camera
      parameters:
      - description: Stream Type
        enum:
        - primary
        - secondary
        in: path
        name: streamType
        required: true
        type: string
      - description: Camera Streams
        in: body
        name: cameraStreams
        required: true
        schema:
          $ref: '#/definitions/models.CameraStreams'
      responses:
        "200":
          description: OK
          schema:
            $ref: '#/definitions/models.APIResponse'
      summary: Validate a specific RTSP profile camera connection.
      tags:
      - camera
  /api/hub/verify:
    post:
      description: Will verify the hub connectivity.
      operationId: verify-hub
      parameters:
      - description: Config
        in: body
        name: config
        required: true
        schema:
          $ref: '#/definitions/models.Config'
      responses:
        "200":
          description: OK
          schema:
            $ref: '#/definitions/models.APIResponse'
      security:
      - Bearer: []
      summary: Will verify the hub connectivity.
      tags:
      - config
  /api/login:
    post:
      description: Get Authorization token.
      operationId: login
      parameters:
      - description: Credentials
        in: body
        name: credentials
        required: true
        schema:
          $ref: '#/definitions/models.Authentication'
      responses:
        "200":
          description: OK
          schema:
            $ref: '#/definitions/models.Authorization'
      summary: Get Authorization token.
      tags:
      - authentication
  /api/persistence/verify:
    post:
      description: Will verify the persistence.
      operationId: verify-persistence
      parameters:
      - description: Config
        in: body
        name: config
        required: true
        schema:
          $ref: '#/definitions/models.Config'
      responses:
        "200":
          description: OK
          schema:
            $ref: '#/definitions/models.APIResponse'
      security:
      - Bearer: []
      summary: Will verify the persistence.
      tags:
      - config
securityDefinitions:
  Bearer:
    in: header
    name: Authorization
    type: apiKey
swagger: "2.0"<|MERGE_RESOLUTION|>--- conflicted
+++ resolved
@@ -303,27 +303,6 @@
   title: Swagger Kerberos Agent API
   version: "1.0"
 paths:
-  /api/camera/onvif/audio-backchannel:
-    post:
-      description: Get the audio decoders for the audio backchannel.
-      operationId: audio-output-onvif
-      parameters:
-      - description: Camera Config
-        in: body
-        name: cameraConfig
-        required: true
-        schema:
-          $ref: '#/definitions/models.IPCamera'
-      responses:
-        "200":
-          description: OK
-          schema:
-            $ref: '#/definitions/models.APIResponse'
-      security:
-      - Bearer: []
-      summary: Get the audio decoders for the audio backchannel.
-      tags:
-      - camera
   /api/camera/onvif/capabilities:
     post:
       description: Will return the ONVIF capabilities for the specific camera.
@@ -400,19 +379,6 @@
       summary: Panning or/and tilting the camera.
       tags:
       - camera
-<<<<<<< HEAD
-  /api/camera/onvif/verify:
-    post:
-      description: Will verify the ONVIF connectivity.
-      operationId: verify-onvif
-      parameters:
-      - description: Camera Config
-        in: body
-        name: cameraConfig
-        required: true
-        schema:
-          $ref: '#/definitions/models.IPCamera'
-=======
   /api/camera/onvif/presets:
     post:
       description: Will return the ONVIF presets for the specific camera.
@@ -424,40 +390,12 @@
         required: true
         schema:
           $ref: '#/definitions/models.OnvifCredentials'
->>>>>>> e74facfb
-      responses:
-        "200":
-          description: OK
-          schema:
-            $ref: '#/definitions/models.APIResponse'
-<<<<<<< HEAD
-      security:
-      - Bearer: []
-      summary: Will verify the ONVIF connectivity.
-      tags:
-      - camera
-  /api/camera/onvif/version:
-    post:
-      description: Get the ONVIF version installed on the camera.
-      operationId: version-onvif
-      parameters:
-      - description: Camera Config
-        in: body
-        name: cameraConfig
-        required: true
-        schema:
-          $ref: '#/definitions/models.IPCamera'
-      responses:
-        "200":
-          description: OK
-          schema:
-            $ref: '#/definitions/models.APIResponse'
-      security:
-      - Bearer: []
-      summary: Get the ONVIF version installed on the camera.
-=======
+      responses:
+        "200":
+          description: OK
+          schema:
+            $ref: '#/definitions/models.APIResponse'
       summary: Will return the ONVIF presets for the specific camera.
->>>>>>> e74facfb
       tags:
       - camera
   /api/camera/onvif/zoom:
@@ -547,6 +485,27 @@
       summary: Get Authorization token.
       tags:
       - authentication
+  /api/onvif/verify:
+    post:
+      description: Will verify the ONVIF connectivity.
+      operationId: verify-onvif
+      parameters:
+      - description: Camera Config
+        in: body
+        name: cameraConfig
+        required: true
+        schema:
+          $ref: '#/definitions/models.IPCamera'
+      responses:
+        "200":
+          description: OK
+          schema:
+            $ref: '#/definitions/models.APIResponse'
+      security:
+      - Bearer: []
+      summary: Will verify the ONVIF connectivity.
+      tags:
+      - config
   /api/persistence/verify:
     post:
       description: Will verify the persistence.
